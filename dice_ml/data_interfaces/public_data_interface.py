<<<<<<< HEAD
"""Module containing all required information about the raw or transformed public data."""

import pandas as pd
import numpy as np
from sklearn.model_selection import train_test_split
import logging

import tensorflow as tf
from sklearn.preprocessing import LabelEncoder

class PublicData:
    """A data interface for public data."""

    def __init__(self, params):
        """Init method

        :param dataframe: Pandas DataFrame.
        :param continuous_features: List of names of continuous features. The remaining features are categorical features.
        :param outcome_name: Outcome feature name.
        :param permitted_range (optional): Dictionary with feature names as keys and permitted range in list as values. Defaults to the range inferred from training data.
        :param test_size (optional): Proportion of test set split. Defaults to 0.2.
        :param test_split_random_state (optional): Random state for train test split. Defaults to 17.
        :param continuous_features_precision (optional): Dictionary with feature names as keys and precisions as values.
        :param data_name (optional): Dataset name

        """

        if isinstance(params['dataframe'], pd.DataFrame):
            self.data_df = params['dataframe']
        else:
            raise ValueError("should provide a pandas dataframe")

        if type(params['continuous_features']) is list:
            self.continuous_feature_names = params['continuous_features']
        else:
            raise ValueError(
                "should provide the name(s) of continuous features in the data")

        if type(params['outcome_name']) is str:
            self.outcome_name = params['outcome_name']
        else:
            raise ValueError("should provide the name of outcome feature")

        self.categorical_feature_names = [name for name in self.data_df.columns.tolist(
        ) if name not in self.continuous_feature_names + [self.outcome_name]]

        self.feature_names = [
            name for name in self.data_df.columns.tolist() if name != self.outcome_name]

        self.continuous_feature_indexes = [self.data_df.columns.get_loc(
            name) for name in self.continuous_feature_names if name in self.data_df]

        self.categorical_feature_indexes = [self.data_df.columns.get_loc(
            name) for name in self.categorical_feature_names if name in self.data_df]

        if 'test_size' in params:
            self.test_size = params['test_size']
            if self.test_size > 1 or self.test_size < 0:
                raise ValueError(
                    "should provide a decimal between 0 and 1")
        else:
            self.test_size = 0.2

        if 'test_split_random_state' in params:
            self.test_split_random_state = params['test_split_random_state']
        else:
            self.test_split_random_state = 17

        if 'continuous_features_precision' in params:
            self.continuous_features_precision = params['continuous_features_precision']
        else:
            self.continuous_features_precision = None

        if len(self.categorical_feature_names) > 0:
            for feature in self.categorical_feature_names:
                self.data_df[feature] = self.data_df[feature].apply(str)
            self.data_df[self.categorical_feature_names] = self.data_df[self.categorical_feature_names].astype(
                'category')

        if len(self.continuous_feature_names) > 0:
            for feature in self.continuous_feature_names:
                if self.get_data_type(feature) == 'float':
                    self.data_df[feature] = self.data_df[feature].astype(
                        np.float32)
                else:
                    self.data_df[feature] = self.data_df[feature].astype(
                        np.int32)

        if len(self.categorical_feature_names) > 0:
            self.one_hot_encoded_data = self.one_hot_encode_data(self.data_df)
            self.encoded_feature_names = [x for x in self.one_hot_encoded_data.columns.tolist(
            ) if x not in np.array([self.outcome_name])]
        else:
            # one-hot-encoded data is same as original data if there is no categorical features.
            self.one_hot_encoded_data = self.data_df
            self.encoded_feature_names = self.feature_names

        #Initializing a label encoder to obtain label-encoded values for categorical variables
        self.labelencoder = {}

        self.label_encoded_data = self.data_df.copy()

        for column in self.categorical_feature_names:
            self.labelencoder[column] = LabelEncoder()
            self.label_encoded_data[column] = self.labelencoder[column].fit_transform(self.data_df[column])

        self.train_df, self.test_df = self.split_data(self.data_df)


        self.permitted_range = self.get_features_range()
        if 'permitted_range' in params:
            for feature_name, feature_range in params['permitted_range'].items():
                self.permitted_range[feature_name] = feature_range
            if not self.check_features_range():
                raise ValueError(
                    "permitted range of features should be within their original range")

        if 'data_name' in params:
            self.data_name = params['data_name']
        else:
            self.data_name = 'mydata'

    def check_features_range(self):
        for feature in self.continuous_feature_names:
            if feature in self.permitted_range:
                min_value = self.train_df[feature].min()
                max_value = self.train_df[feature].max()

                if self.permitted_range[feature][0] < min_value and self.permitted_range[feature][1] > max_value:
                    return False
            else:
                self.permitted_range[feature] = [self.train_df[feature].min(), self.train_df[feature].max()]
        return True

    def get_features_range(self):
        ranges = {}
        for feature_name in self.continuous_feature_names:
            ranges[feature_name] = [
                self.train_df[feature_name].min(), self.train_df[feature_name].max()]
        return ranges

    def get_data_type(self, col):
        """Infers data type of a feature from the training data."""
        if ((self.data_df[col].dtype == np.int64) or (self.data_df[col].dtype == np.int32)):
            return 'int'
        elif ((self.data_df[col].dtype == np.float64) or (self.data_df[col].dtype == np.float32)):
            return 'float'
        else:
            raise ValueError("Unknown data type of feature %s: must be int or float" % col)

    def one_hot_encode_data(self, data):
        """One-hot-encodes the data."""
        return pd.get_dummies(data, drop_first=False, columns=self.categorical_feature_names)

    def normalize_data(self, df):
        """Normalizes continuous features to make them fall in the range [0,1]."""
        result = df.copy()
        for feature_name in self.continuous_feature_names:
            max_value = self.train_df[feature_name].max()
            min_value = self.train_df[feature_name].min()
            result[feature_name] = (
                df[feature_name] - min_value) / (max_value - min_value)
        return result

    def de_normalize_data(self, df):
        """De-normalizes continuous features from [0,1] range to original range."""
        result = df.copy()
        for feature_name in self.continuous_feature_names:
            max_value = self.permitted_range[feature_name][1]
            min_value = self.permitted_range[feature_name][0]
            result[feature_name] = (
                df[feature_name]*(max_value - min_value)) + min_value
        return result

    def get_minx_maxx(self, normalized=True):
        """Gets the min/max value of features in normalized or de-normalized form."""
        minx = np.array([[0.0] * len(self.encoded_feature_names)])
        maxx = np.array([[1.0] * len(self.encoded_feature_names)])

        for idx, feature_name in enumerate(self.continuous_feature_names):
            max_value = self.train_df[feature_name].max()
            min_value = self.train_df[feature_name].min()

            if normalized:
                minx[0][idx] = (self.permitted_range[feature_name]
                                [0] - min_value) / (max_value - min_value)
                maxx[0][idx] = (self.permitted_range[feature_name]
                                [1] - min_value) / (max_value - min_value)
            else:
                minx[0][idx] = self.permitted_range[feature_name][0]
                maxx[0][idx] = self.permitted_range[feature_name][1]
        return minx, maxx

    def split_data(self, data):
        train_df, test_df = train_test_split(
            data, test_size=self.test_size, random_state=self.test_split_random_state)
        return train_df, test_df

    def get_mads(self, normalized=False):
        """Computes Median Absolute Deviation of features."""
        mads = {}
        if normalized is False:
            for feature in self.continuous_feature_names:
                mads[feature] = np.median(
                    abs(self.train_df[feature].values - np.median(self.train_df[feature].values)))
        else:
            normalized_train_df = self.normalize_data(self.train_df)
            for feature in self.continuous_feature_names:
                mads[feature] = np.median(
                    abs(normalized_train_df[feature].values - np.median(normalized_train_df[feature].values)))
        return mads

    def get_valid_mads(self, normalized=False, display_warnings=False, return_mads=True):
        """Computes Median Absolute Deviation of features. If they are <=0, returns a practical value instead"""
        mads = self.get_mads(normalized=normalized)
        for feature in mads:
            if mads[feature] <= 0:
                mads[feature] = 1.0
                if display_warnings:
                    logging.warning(" MAD for feature %s is 0, so replacing it with 1.0 to avoid error.", feature)

        if return_mads:
            return mads

    def get_quantiles_from_training_data(self, quantile=0.05, normalized=False):
        """Computes required quantile of Absolute Deviations of features."""

        quantiles = {}
        if normalized is False:
            for feature in self.continuous_feature_names:
                quantiles[feature] = np.quantile(
                    abs(list(set(self.train_df[feature].tolist())) - np.median(
                        list(set(self.train_df[feature].tolist())))), quantile)
        else:
            normalized_train_df = self.normalize_data(self.train_df)
            for feature in self.continuous_feature_names:
                quantiles[feature] = np.quantile(
                    abs(list(set(normalized_train_df[feature].tolist())) - np.median(
                        list(set(normalized_train_df[feature].tolist())))), quantile)
        return quantiles

    def get_data_params(self):
        """Gets all data related params for DiCE."""

        minx, maxx = self.get_minx_maxx(normalized=True)

        # get the column indexes of categorical features after one-hot-encoding
        self.encoded_categorical_feature_indexes = self.get_encoded_categorical_feature_indexes()

        return minx, maxx, self.encoded_categorical_feature_indexes

    def get_encoded_categorical_feature_indexes(self):
        """Gets the column indexes categorical features after one-hot-encoding."""
        cols = []
        for col_parent in self.categorical_feature_names:
            temp = [self.encoded_feature_names.index(
                col) for col in self.encoded_feature_names if col.startswith(col_parent) and
                                                              col not in self.continuous_feature_names]
            cols.append(temp)
        return cols

    def get_indexes_of_features_to_vary(self, features_to_vary='all'):
        """Gets indexes from feature names of one-hot-encoded data."""
        if features_to_vary == "all":
            return [i for i in range(len(self.encoded_feature_names))]
        else:
            ixs = []
            encoded_cats_ixs = self.get_encoded_categorical_feature_indexes()
            encoded_cats_ixs = [item for sublist in encoded_cats_ixs for item in sublist]
            for colidx, col in enumerate(self.encoded_feature_names):
                if colidx in encoded_cats_ixs and col.startswith(tuple(features_to_vary)):
                    ixs.append(colidx)
                elif colidx not in encoded_cats_ixs and col in features_to_vary:
                    ixs.append(colidx)
            return ixs

    def from_label(self, data):
        """Transforms label encoded data back to categorical values"""
        out = data.copy()
        if isinstance(data, pd.DataFrame) or isinstance(data, dict):
            for column in self.categorical_feature_names:
                out[column] = self.labelencoder[column].inverse_transform(out[column].round().astype(int).tolist())
            return out
        elif isinstance(data, list):
            for column in self.categorical_feature_indexes:
                out[column] = self.labelencoder[self.feature_names[column]].inverse_transform([round(out[column])])[0]
            return out
    def from_dummies(self, data, prefix_sep='_'):
        """Gets the original data from dummy encoded data with k levels."""
        out = data.copy()
        for feat in self.categorical_feature_names:
            # first, derive column names in the one-hot-encoded data from the original data
            cat_col_values = []
            for val in list(self.data_df[feat].unique()):
                cat_col_values.append(feat + prefix_sep + str(val)) # join original feature name and its unique values , ex: education_school
            match_cols = [c for c in data.columns if c in cat_col_values] # check for the above matching columns in the encoded data

            # then, recreate original data by removing the suffixes - based on the GitHub issue comment: https://github.com/pandas-dev/pandas/issues/8745#issuecomment-417861271
            cols, labs = [[c.replace(
                x, "") for c in match_cols] for x in ["", feat + prefix_sep]]
            out[feat] = pd.Categorical(
                np.array(labs)[np.argmax(data[cols].values, axis=1)])
            out.drop(cols, axis=1, inplace=True)
        return out

    def get_decimal_precisions(self):
        """"Gets the precision of continuous features in the data."""
        # if the precision of a continuous feature is not given, we use the maximum precision of the modes to capture the precision of majority of values in the column.
        precisions = [0] * len(self.feature_names)
        for ix, col in enumerate(self.continuous_feature_names):
            if ((self.continuous_features_precision is not None) and (col in self.continuous_features_precision)):
                precisions[ix] = self.continuous_features_precision[col]
            elif ((self.data_df[col].dtype == np.float32) or (self.data_df[col].dtype == np.float64)):
                modes = self.data_df[col].mode()
                maxp = len(str(modes[0]).split('.')[1])  # maxp stores the maximum precision of the modes
                for mx in range(len(modes)):
                    prec = len(str(modes[mx]).split('.')[1])
                    if prec > maxp:
                        maxp = prec
                precisions[ix] = maxp
        return precisions

    def get_decoded_data(self, data, encoding='one-hot'):
        """Gets the original data from encoded data."""

        if isinstance(data, np.ndarray):
            index = [i for i in range(0, len(data))]
            if encoding == 'one-hot':
                data = pd.DataFrame(data=data, index=index,
                                    columns=self.encoded_feature_names)
                return self.from_dummies(data)

            elif encoding == 'label':
                data = pd.DataFrame(data=data, index=index,
                                    columns=self.feature_names)
                return data

    def prepare_df_for_encoding(self):
        """Facilitates prepare_query_instance() function."""
        levels = []
        colnames = self.categorical_feature_names
        for cat_feature in colnames:
            levels.append(self.data_df[cat_feature].cat.categories.tolist())

        if len(colnames) > 0:
            df = pd.DataFrame({colnames[0]: levels[0]})
        else:
            df = pd.DataFrame()

        for col in range(1, len(colnames)):
            temp_df = pd.DataFrame({colnames[col]: levels[col]})
            df = pd.concat([df, temp_df], axis=1, sort=False)

        colnames = self.continuous_feature_names
        for col in range(0, len(colnames)):
            temp_df = pd.DataFrame({colnames[col]: []})
            df = pd.concat([df, temp_df], axis=1, sort=False)

        return df

    def prepare_query_instance(self, query_instance, encoding='one-hot'):
        """Prepares user defined test input(s) for DiCE."""
        if isinstance(query_instance, list):
            if isinstance(query_instance[0], dict):  # prepare a list of query instances
                test = pd.DataFrame(query_instance, columns=self.feature_names)

            else:  # prepare a single query instance in list
                query_instance = {'row1': query_instance}
                test = pd.DataFrame.from_dict(
                    query_instance, orient='index', columns=self.feature_names)

        elif isinstance(query_instance, dict):
            test = pd.DataFrame({k: [v] for k, v in query_instance.items()}, columns=self.feature_names)

        elif isinstance(query_instance, pd.DataFrame):
            test = query_instance.copy()

        test = test.reset_index(drop=True)

        if encoding == 'label':
            for column in self.categorical_feature_names:
                test[column] = self.labelencoder[column].transform(test[column])
            return self.normalize_data(test)

        elif encoding == 'one-hot':
            temp = self.prepare_df_for_encoding()
            temp = temp.append(test, ignore_index=True, sort=False)
            temp = self.one_hot_encode_data(temp)
            temp = self.normalize_data(temp)

            return temp.tail(test.shape[0]).reset_index(drop=True)

    def get_dev_data(self, model_interface, desired_class, filter_threshold=0.5):
        """Constructs dev data by extracting part of the test data for which finding counterfactuals make sense."""

        # create TensorFLow session if one is not already created
        if tf.get_default_session() is not None:
            self.data_sess = tf.get_default_session()
        else:
            self.data_sess = tf.InteractiveSession()

        # loading trained model
        model_interface.load_model()

        # get the permitted range of change for each feature
        minx, maxx = self.get_minx_maxx(normalized=True)

        # get the transformed data: continuous features are normalized to fall in the range [0,1], and categorical features are one-hot encoded
        data_df_transformed = self.normalize_data(self.one_hot_encoded_data)

        # split data - nomralization considers only train df and there is no leakage due to transformation before train-test splitting
        _, test = self.split_data(data_df_transformed)
        test = test.drop_duplicates(
            subset=self.encoded_feature_names).reset_index(drop=True)

        # finding target predicted probabilities
        input_tensor = tf.Variable(minx, dtype=tf.float32)
        output_tensor = model_interface.get_output(
            input_tensor)  # model(input_tensor)
        temp_data = test[self.encoded_feature_names].values.astype(np.float32)
        dev_preds = [self.data_sess.run(output_tensor, feed_dict={
            input_tensor: np.array([dt])}) for dt in temp_data]
        dev_preds = [dev_preds[i][0][0] for i in range(len(dev_preds))]

        # filtering examples which have predicted value >/< threshold
        dev_data = test[self.encoded_feature_names]
        if desired_class == 0:
            idxs = [i for i in range(len(dev_preds))
                    if dev_preds[i] > filter_threshold]
        else:
            idxs = [i for i in range(len(dev_preds))
                    if dev_preds[i] < filter_threshold]
        dev_data = dev_data.iloc[idxs]
        dev_preds = [dev_preds[i] for i in idxs]

        # convert from one-hot encoded vals to user interpretable fromat
        dev_data = self.from_dummies(dev_data)
        dev_data = self.de_normalize_data(dev_data)
=======
"""Module containing all required information about the raw or transformed public data."""

import pandas as pd
import numpy as np
from sklearn.model_selection import train_test_split
import logging

import tensorflow as tf
from sklearn.preprocessing import LabelEncoder

class PublicData:
    """A data interface for public data."""

    def __init__(self, params):
        """Init method

        :param dataframe: Pandas DataFrame.
        :param continuous_features: List of names of continuous features. The remaining features are categorical features.
        :param outcome_name: Outcome feature name.
        :param permitted_range (optional): Dictionary with feature names as keys and permitted range in list as values. Defaults to the range inferred from training data.
        :param test_size (optional): Proportion of test set split. Defaults to 0.2.
        :param test_split_random_state (optional): Random state for train test split. Defaults to 17.
        :param continuous_features_precision (optional): Dictionary with feature names as keys and precisions as values.
        :param data_name (optional): Dataset name

        """

        if isinstance(params['dataframe'], pd.DataFrame):
            self.data_df = params['dataframe']
        else:
            raise ValueError("should provide a pandas dataframe")

        if type(params['continuous_features']) is list:
            self.continuous_feature_names = params['continuous_features']
        else:
            raise ValueError(
                "should provide the name(s) of continuous features in the data")

        if type(params['outcome_name']) is str:
            self.outcome_name = params['outcome_name']
        else:
            raise ValueError("should provide the name of outcome feature")

        self.categorical_feature_names = [name for name in self.data_df.columns.tolist(
        ) if name not in self.continuous_feature_names + [self.outcome_name]]

        self.feature_names = [
            name for name in self.data_df.columns.tolist() if name != self.outcome_name]

        self.continuous_feature_indexes = [self.data_df.columns.get_loc(
            name) for name in self.continuous_feature_names if name in self.data_df]

        self.categorical_feature_indexes = [self.data_df.columns.get_loc(
            name) for name in self.categorical_feature_names if name in self.data_df]

        if 'test_size' in params:
            self.test_size = params['test_size']
            if self.test_size > 1 or self.test_size < 0:
                raise ValueError(
                    "should provide a decimal between 0 and 1")
        else:
            self.test_size = 0.2

        if 'test_split_random_state' in params:
            self.test_split_random_state = params['test_split_random_state']
        else:
            self.test_split_random_state = 17

        if 'continuous_features_precision' in params:
            self.continuous_features_precision = params['continuous_features_precision']
        else:
            self.continuous_features_precision = None

        if len(self.categorical_feature_names) > 0:
            for feature in self.categorical_feature_names:
                self.data_df[feature] = self.data_df[feature].apply(str)
            self.data_df[self.categorical_feature_names] = self.data_df[self.categorical_feature_names].astype(
                'category')

        if len(self.continuous_feature_names) > 0:
            for feature in self.continuous_feature_names:
                if self.get_data_type(feature) == 'float':
                    self.data_df[feature] = self.data_df[feature].astype(
                        np.float32)
                else:
                    self.data_df[feature] = self.data_df[feature].astype(
                        np.int32)

        if len(self.categorical_feature_names) > 0:
            self.one_hot_encoded_data = self.one_hot_encode_data(self.data_df)
            self.encoded_feature_names = [x for x in self.one_hot_encoded_data.columns.tolist(
            ) if x not in np.array([self.outcome_name])]
        else:
            # one-hot-encoded data is same as original data if there is no categorical features.
            self.one_hot_encoded_data = self.data_df
            self.encoded_feature_names = self.feature_names

        #Initializing a label encoder to obtain label-encoded values for categorical variables
        self.labelencoder = {}

        self.label_encoded_data = self.data_df.copy()

        for column in self.categorical_feature_names:
            self.labelencoder[column] = LabelEncoder()
            self.label_encoded_data[column] = self.labelencoder[column].fit_transform(self.data_df[column])

        self.train_df, self.test_df = self.split_data(self.data_df)

        if 'permitted_range' in params:
            self.permitted_range = params['permitted_range']
            if not self.check_features_range():
                raise ValueError(
                    "permitted range of features should be within their original range")
        else:
            self.permitted_range = self.get_features_range()

        self.max_range = -np.inf
        for feature in self.continuous_feature_names:
            self.max_range = max(self.max_range, self.permitted_range[feature][1])

        if 'data_name' in params:
            self.data_name = params['data_name']
        else:
            self.data_name = 'mydata'

    def check_features_range(self):
        for feature in self.continuous_feature_names:
            if feature in self.permitted_range:
                min_value = self.train_df[feature].min()
                max_value = self.train_df[feature].max()

                if self.permitted_range[feature][0] < min_value and self.permitted_range[feature][1] > max_value:
                    return False
            else:
                self.permitted_range[feature] = [self.train_df[feature].min(), self.train_df[feature].max()]
        return True

    def get_features_range(self):
        ranges = {}
        for feature_name in self.continuous_feature_names:
            ranges[feature_name] = [
                self.train_df[feature_name].min(), self.train_df[feature_name].max()]
        return ranges

    def get_data_type(self, col):
        """Infers data type of a feature from the training data."""
        if ((self.data_df[col].dtype == np.int64) or (self.data_df[col].dtype == np.int32)):
            return 'int'
        elif ((self.data_df[col].dtype == np.float64) or (self.data_df[col].dtype == np.float32)):
            return 'float'
        else:
            raise ValueError("Unknown data type of feature %s: must be int or float" % col)

    def one_hot_encode_data(self, data):
        """One-hot-encodes the data."""
        return pd.get_dummies(data, drop_first=False, columns=self.categorical_feature_names)

    def normalize_data(self, df):
        """Normalizes continuous features to make them fall in the range [0,1]."""
        result = df.copy()
        for feature_name in self.continuous_feature_names:
            max_value = self.train_df[feature_name].max()
            min_value = self.train_df[feature_name].min()
            result[feature_name] = (
                df[feature_name] - min_value) / (max_value - min_value)
        return result

    def de_normalize_data(self, df):
        """De-normalizes continuous features from [0,1] range to original range."""
        if len(df) == 0:
            return df
        result = df.copy()
        for feature_name in self.continuous_feature_names:
            max_value = self.permitted_range[feature_name][1]
            min_value = self.permitted_range[feature_name][0]
            result[feature_name] = (
                df[feature_name]*(max_value - min_value)) + min_value
        return result

    def get_minx_maxx(self, normalized=True):
        """Gets the min/max value of features in normalized or de-normalized form."""
        minx = np.array([[0.0] * len(self.encoded_feature_names)])
        maxx = np.array([[1.0] * len(self.encoded_feature_names)])

        for idx, feature_name in enumerate(self.continuous_feature_names):
            max_value = self.train_df[feature_name].max()
            min_value = self.train_df[feature_name].min()

            if normalized:
                minx[0][idx] = (self.permitted_range[feature_name]
                                [0] - min_value) / (max_value - min_value)
                maxx[0][idx] = (self.permitted_range[feature_name]
                                [1] - min_value) / (max_value - min_value)
            else:
                minx[0][idx] = self.permitted_range[feature_name][0]
                maxx[0][idx] = self.permitted_range[feature_name][1]
        return minx, maxx

    def split_data(self, data):
        train_df, test_df = train_test_split(
            data, test_size=self.test_size, random_state=self.test_split_random_state)
        return train_df, test_df

    def get_mads(self, normalized=False):
        """Computes Median Absolute Deviation of features."""
        mads = {}
        if normalized is False:
            for feature in self.continuous_feature_names:
                mads[feature] = np.median(
                    abs(self.train_df[feature].values - np.median(self.train_df[feature].values)))
        else:
            normalized_train_df = self.normalize_data(self.train_df)
            for feature in self.continuous_feature_names:
                mads[feature] = np.median(
                    abs(normalized_train_df[feature].values - np.median(normalized_train_df[feature].values)))
        return mads

    def get_valid_mads(self, normalized=False, display_warnings=False, return_mads=True):
        """Computes Median Absolute Deviation of features. If they are <=0, returns a practical value instead"""
        mads = self.get_mads(normalized=normalized)
        for feature in mads:
            if mads[feature] <= 0:
                mads[feature] = 1.0
                if display_warnings:
                    logging.warning(" MAD for feature %s is 0, so replacing it with 1.0 to avoid error.", feature)

        if return_mads:
            return mads

    def get_quantiles_from_training_data(self, quantile=0.05, normalized=False):
        """Computes required quantile of Absolute Deviations of features."""

        quantiles = {}
        if normalized is False:
            for feature in self.continuous_feature_names:
                quantiles[feature] = np.quantile(
                    abs(list(set(self.train_df[feature].tolist())) - np.median(
                        list(set(self.train_df[feature].tolist())))), quantile)
        else:
            normalized_train_df = self.normalize_data(self.train_df)
            for feature in self.continuous_feature_names:
                quantiles[feature] = np.quantile(
                    abs(list(set(normalized_train_df[feature].tolist())) - np.median(
                        list(set(normalized_train_df[feature].tolist())))), quantile)
        return quantiles

    def get_data_params(self):
        """Gets all data related params for DiCE."""

        minx, maxx = self.get_minx_maxx(normalized=True)

        # get the column indexes of categorical features after one-hot-encoding
        self.encoded_categorical_feature_indexes = self.get_encoded_categorical_feature_indexes()

        return minx, maxx, self.encoded_categorical_feature_indexes

    def get_encoded_categorical_feature_indexes(self):
        """Gets the column indexes categorical features after one-hot-encoding."""
        cols = []
        for col_parent in self.categorical_feature_names:
            temp = [self.encoded_feature_names.index(
                col) for col in self.encoded_feature_names if col.startswith(col_parent) and
                                                              col not in self.continuous_feature_names]
            cols.append(temp)
        return cols

    def get_indexes_of_features_to_vary(self, features_to_vary='all'):
        """Gets indexes from feature names of one-hot-encoded data."""
        if features_to_vary == "all":
            return [i for i in range(len(self.encoded_feature_names))]
        else:
            ixs = []
            encoded_cats_ixs = self.get_encoded_categorical_feature_indexes()
            encoded_cats_ixs = [item for sublist in encoded_cats_ixs for item in sublist]
            for colidx, col in enumerate(self.encoded_feature_names):
                if colidx in encoded_cats_ixs and col.startswith(tuple(features_to_vary)):
                    ixs.append(colidx)
                elif colidx not in encoded_cats_ixs and col in features_to_vary:
                    ixs.append(colidx)
            return ixs

    def from_label(self, data):
        """Transforms label encoded data back to categorical values"""
        out = data.copy()
        if isinstance(data, pd.DataFrame) or isinstance(data, dict):
            for column in self.categorical_feature_names:
                out[column] = self.labelencoder[column].inverse_transform(out[column].round().astype(int).tolist())
            return out
        elif isinstance(data, list):
            for column in self.categorical_feature_indexes:
                out[column] = self.labelencoder[self.feature_names[column]].inverse_transform([round(out[column])])[0]
            return out
    def from_dummies(self, data, prefix_sep='_'):
        """Gets the original data from dummy encoded data with k levels."""
        out = data.copy()
        for feat in self.categorical_feature_names:
            # first, derive column names in the one-hot-encoded data from the original data
            cat_col_values = []
            for val in list(self.data_df[feat].unique()):
                cat_col_values.append(feat + prefix_sep + str(val)) # join original feature name and its unique values , ex: education_school
            match_cols = [c for c in data.columns if c in cat_col_values] # check for the above matching columns in the encoded data

            # then, recreate original data by removing the suffixes - based on the GitHub issue comment: https://github.com/pandas-dev/pandas/issues/8745#issuecomment-417861271
            cols, labs = [[c.replace(
                x, "") for c in match_cols] for x in ["", feat + prefix_sep]]
            out[feat] = pd.Categorical(
                np.array(labs)[np.argmax(data[cols].values, axis=1)])
            out.drop(cols, axis=1, inplace=True)
        return out

    def get_decimal_precisions(self):
        """"Gets the precision of continuous features in the data."""
        # if the precision of a continuous feature is not given, we use the maximum precision of the modes to capture the precision of majority of values in the column.
        precisions = [0] * len(self.feature_names)
        for ix, col in enumerate(self.continuous_feature_names):
            if ((self.continuous_features_precision is not None) and (col in self.continuous_features_precision)):
                precisions[ix] = self.continuous_features_precision[col]
            elif ((self.data_df[col].dtype == np.float32) or (self.data_df[col].dtype == np.float64)):
                modes = self.data_df[col].mode()
                maxp = len(str(modes[0]).split('.')[1])  # maxp stores the maximum precision of the modes
                for mx in range(len(modes)):
                    prec = len(str(modes[mx]).split('.')[1])
                    if prec > maxp:
                        maxp = prec
                precisions[ix] = maxp
        return precisions

    def get_decoded_data(self, data, encoding='one-hot'):
        """Gets the original data from encoded data."""
        if len(data) == 0:
            return data
        if isinstance(data, np.ndarray):
            index = [i for i in range(0, len(data))]
            if encoding == 'one-hot':
                data = pd.DataFrame(data=data, index=index,
                                    columns=self.encoded_feature_names)
                return self.from_dummies(data)

            elif encoding == 'label':
                data = pd.DataFrame(data=data, index=index,
                                    columns=self.feature_names)
                return data

    def prepare_df_for_encoding(self):
        """Facilitates prepare_query_instance() function."""
        levels = []
        colnames = self.categorical_feature_names
        for cat_feature in colnames:
            levels.append(self.data_df[cat_feature].cat.categories.tolist())

        if len(colnames) > 0:
            df = pd.DataFrame({colnames[0]: levels[0]})
        else:
            df = pd.DataFrame()

        for col in range(1, len(colnames)):
            temp_df = pd.DataFrame({colnames[col]: levels[col]})
            df = pd.concat([df, temp_df], axis=1, sort=False)

        colnames = self.continuous_feature_names
        for col in range(0, len(colnames)):
            temp_df = pd.DataFrame({colnames[col]: []})
            df = pd.concat([df, temp_df], axis=1, sort=False)

        return df

    def prepare_query_instance(self, query_instance, encoding='one-hot'):
        """Prepares user defined test input(s) for DiCE."""
        if isinstance(query_instance, list):
            if isinstance(query_instance[0], dict):  # prepare a list of query instances
                test = pd.DataFrame(query_instance, columns=self.feature_names)

            else:  # prepare a single query instance in list
                query_instance = {'row1': query_instance}
                test = pd.DataFrame.from_dict(
                    query_instance, orient='index', columns=self.feature_names)

        elif isinstance(query_instance, dict):
            test = pd.DataFrame({k: [v] for k, v in query_instance.items()}, columns=self.feature_names)

        elif isinstance(query_instance, pd.DataFrame):
            test = query_instance.copy()

        test = test.reset_index(drop=True)

        if encoding == 'label':
            for column in self.categorical_feature_names:
                test[column] = self.labelencoder[column].transform(test[column])
            return self.normalize_data(test)

        elif encoding == 'one-hot':
            temp = self.prepare_df_for_encoding()
            temp = temp.append(test, ignore_index=True, sort=False)
            temp = self.one_hot_encode_data(temp)
            temp = self.normalize_data(temp)

            return temp.tail(test.shape[0]).reset_index(drop=True)

    def get_dev_data(self, model_interface, desired_class, filter_threshold=0.5):
        """Constructs dev data by extracting part of the test data for which finding counterfactuals make sense."""

        # create TensorFLow session if one is not already created
        if tf.get_default_session() is not None:
            self.data_sess = tf.get_default_session()
        else:
            self.data_sess = tf.InteractiveSession()

        # loading trained model
        model_interface.load_model()

        # get the permitted range of change for each feature
        minx, maxx = self.get_minx_maxx(normalized=True)

        # get the transformed data: continuous features are normalized to fall in the range [0,1], and categorical features are one-hot encoded
        data_df_transformed = self.normalize_data(self.one_hot_encoded_data)

        # split data - nomralization considers only train df and there is no leakage due to transformation before train-test splitting
        _, test = self.split_data(data_df_transformed)
        test = test.drop_duplicates(
            subset=self.encoded_feature_names).reset_index(drop=True)

        # finding target predicted probabilities
        input_tensor = tf.Variable(minx, dtype=tf.float32)
        output_tensor = model_interface.get_output(
            input_tensor)  # model(input_tensor)
        temp_data = test[self.encoded_feature_names].values.astype(np.float32)
        dev_preds = [self.data_sess.run(output_tensor, feed_dict={
            input_tensor: np.array([dt])}) for dt in temp_data]
        dev_preds = [dev_preds[i][0][0] for i in range(len(dev_preds))]

        # filtering examples which have predicted value >/< threshold
        dev_data = test[self.encoded_feature_names]
        if desired_class == 0:
            idxs = [i for i in range(len(dev_preds))
                    if dev_preds[i] > filter_threshold]
        else:
            idxs = [i for i in range(len(dev_preds))
                    if dev_preds[i] < filter_threshold]
        dev_data = dev_data.iloc[idxs]
        dev_preds = [dev_preds[i] for i in idxs]

        # convert from one-hot encoded vals to user interpretable fromat
        dev_data = self.from_dummies(dev_data)
        dev_data = self.de_normalize_data(dev_data)
>>>>>>> e8ea7940
        return dev_data[self.feature_names], dev_preds  # values.tolist()<|MERGE_RESOLUTION|>--- conflicted
+++ resolved
@@ -1,4 +1,3 @@
-<<<<<<< HEAD
 """Module containing all required information about the raw or transformed public data."""
 
 import pandas as pd
@@ -165,6 +164,8 @@
 
     def de_normalize_data(self, df):
         """De-normalizes continuous features from [0,1] range to original range."""
+        if len(df) == 0:
+            return df
         result = df.copy()
         for feature_name in self.continuous_feature_names:
             max_value = self.permitted_range[feature_name][1]
@@ -323,7 +324,8 @@
 
     def get_decoded_data(self, data, encoding='one-hot'):
         """Gets the original data from encoded data."""
-
+        if len(data) == 0:
+            return data
         if isinstance(data, np.ndarray):
             index = [i for i in range(0, len(data))]
             if encoding == 'one-hot':
@@ -437,450 +439,4 @@
         # convert from one-hot encoded vals to user interpretable fromat
         dev_data = self.from_dummies(dev_data)
         dev_data = self.de_normalize_data(dev_data)
-=======
-"""Module containing all required information about the raw or transformed public data."""
-
-import pandas as pd
-import numpy as np
-from sklearn.model_selection import train_test_split
-import logging
-
-import tensorflow as tf
-from sklearn.preprocessing import LabelEncoder
-
-class PublicData:
-    """A data interface for public data."""
-
-    def __init__(self, params):
-        """Init method
-
-        :param dataframe: Pandas DataFrame.
-        :param continuous_features: List of names of continuous features. The remaining features are categorical features.
-        :param outcome_name: Outcome feature name.
-        :param permitted_range (optional): Dictionary with feature names as keys and permitted range in list as values. Defaults to the range inferred from training data.
-        :param test_size (optional): Proportion of test set split. Defaults to 0.2.
-        :param test_split_random_state (optional): Random state for train test split. Defaults to 17.
-        :param continuous_features_precision (optional): Dictionary with feature names as keys and precisions as values.
-        :param data_name (optional): Dataset name
-
-        """
-
-        if isinstance(params['dataframe'], pd.DataFrame):
-            self.data_df = params['dataframe']
-        else:
-            raise ValueError("should provide a pandas dataframe")
-
-        if type(params['continuous_features']) is list:
-            self.continuous_feature_names = params['continuous_features']
-        else:
-            raise ValueError(
-                "should provide the name(s) of continuous features in the data")
-
-        if type(params['outcome_name']) is str:
-            self.outcome_name = params['outcome_name']
-        else:
-            raise ValueError("should provide the name of outcome feature")
-
-        self.categorical_feature_names = [name for name in self.data_df.columns.tolist(
-        ) if name not in self.continuous_feature_names + [self.outcome_name]]
-
-        self.feature_names = [
-            name for name in self.data_df.columns.tolist() if name != self.outcome_name]
-
-        self.continuous_feature_indexes = [self.data_df.columns.get_loc(
-            name) for name in self.continuous_feature_names if name in self.data_df]
-
-        self.categorical_feature_indexes = [self.data_df.columns.get_loc(
-            name) for name in self.categorical_feature_names if name in self.data_df]
-
-        if 'test_size' in params:
-            self.test_size = params['test_size']
-            if self.test_size > 1 or self.test_size < 0:
-                raise ValueError(
-                    "should provide a decimal between 0 and 1")
-        else:
-            self.test_size = 0.2
-
-        if 'test_split_random_state' in params:
-            self.test_split_random_state = params['test_split_random_state']
-        else:
-            self.test_split_random_state = 17
-
-        if 'continuous_features_precision' in params:
-            self.continuous_features_precision = params['continuous_features_precision']
-        else:
-            self.continuous_features_precision = None
-
-        if len(self.categorical_feature_names) > 0:
-            for feature in self.categorical_feature_names:
-                self.data_df[feature] = self.data_df[feature].apply(str)
-            self.data_df[self.categorical_feature_names] = self.data_df[self.categorical_feature_names].astype(
-                'category')
-
-        if len(self.continuous_feature_names) > 0:
-            for feature in self.continuous_feature_names:
-                if self.get_data_type(feature) == 'float':
-                    self.data_df[feature] = self.data_df[feature].astype(
-                        np.float32)
-                else:
-                    self.data_df[feature] = self.data_df[feature].astype(
-                        np.int32)
-
-        if len(self.categorical_feature_names) > 0:
-            self.one_hot_encoded_data = self.one_hot_encode_data(self.data_df)
-            self.encoded_feature_names = [x for x in self.one_hot_encoded_data.columns.tolist(
-            ) if x not in np.array([self.outcome_name])]
-        else:
-            # one-hot-encoded data is same as original data if there is no categorical features.
-            self.one_hot_encoded_data = self.data_df
-            self.encoded_feature_names = self.feature_names
-
-        #Initializing a label encoder to obtain label-encoded values for categorical variables
-        self.labelencoder = {}
-
-        self.label_encoded_data = self.data_df.copy()
-
-        for column in self.categorical_feature_names:
-            self.labelencoder[column] = LabelEncoder()
-            self.label_encoded_data[column] = self.labelencoder[column].fit_transform(self.data_df[column])
-
-        self.train_df, self.test_df = self.split_data(self.data_df)
-
-        if 'permitted_range' in params:
-            self.permitted_range = params['permitted_range']
-            if not self.check_features_range():
-                raise ValueError(
-                    "permitted range of features should be within their original range")
-        else:
-            self.permitted_range = self.get_features_range()
-
-        self.max_range = -np.inf
-        for feature in self.continuous_feature_names:
-            self.max_range = max(self.max_range, self.permitted_range[feature][1])
-
-        if 'data_name' in params:
-            self.data_name = params['data_name']
-        else:
-            self.data_name = 'mydata'
-
-    def check_features_range(self):
-        for feature in self.continuous_feature_names:
-            if feature in self.permitted_range:
-                min_value = self.train_df[feature].min()
-                max_value = self.train_df[feature].max()
-
-                if self.permitted_range[feature][0] < min_value and self.permitted_range[feature][1] > max_value:
-                    return False
-            else:
-                self.permitted_range[feature] = [self.train_df[feature].min(), self.train_df[feature].max()]
-        return True
-
-    def get_features_range(self):
-        ranges = {}
-        for feature_name in self.continuous_feature_names:
-            ranges[feature_name] = [
-                self.train_df[feature_name].min(), self.train_df[feature_name].max()]
-        return ranges
-
-    def get_data_type(self, col):
-        """Infers data type of a feature from the training data."""
-        if ((self.data_df[col].dtype == np.int64) or (self.data_df[col].dtype == np.int32)):
-            return 'int'
-        elif ((self.data_df[col].dtype == np.float64) or (self.data_df[col].dtype == np.float32)):
-            return 'float'
-        else:
-            raise ValueError("Unknown data type of feature %s: must be int or float" % col)
-
-    def one_hot_encode_data(self, data):
-        """One-hot-encodes the data."""
-        return pd.get_dummies(data, drop_first=False, columns=self.categorical_feature_names)
-
-    def normalize_data(self, df):
-        """Normalizes continuous features to make them fall in the range [0,1]."""
-        result = df.copy()
-        for feature_name in self.continuous_feature_names:
-            max_value = self.train_df[feature_name].max()
-            min_value = self.train_df[feature_name].min()
-            result[feature_name] = (
-                df[feature_name] - min_value) / (max_value - min_value)
-        return result
-
-    def de_normalize_data(self, df):
-        """De-normalizes continuous features from [0,1] range to original range."""
-        if len(df) == 0:
-            return df
-        result = df.copy()
-        for feature_name in self.continuous_feature_names:
-            max_value = self.permitted_range[feature_name][1]
-            min_value = self.permitted_range[feature_name][0]
-            result[feature_name] = (
-                df[feature_name]*(max_value - min_value)) + min_value
-        return result
-
-    def get_minx_maxx(self, normalized=True):
-        """Gets the min/max value of features in normalized or de-normalized form."""
-        minx = np.array([[0.0] * len(self.encoded_feature_names)])
-        maxx = np.array([[1.0] * len(self.encoded_feature_names)])
-
-        for idx, feature_name in enumerate(self.continuous_feature_names):
-            max_value = self.train_df[feature_name].max()
-            min_value = self.train_df[feature_name].min()
-
-            if normalized:
-                minx[0][idx] = (self.permitted_range[feature_name]
-                                [0] - min_value) / (max_value - min_value)
-                maxx[0][idx] = (self.permitted_range[feature_name]
-                                [1] - min_value) / (max_value - min_value)
-            else:
-                minx[0][idx] = self.permitted_range[feature_name][0]
-                maxx[0][idx] = self.permitted_range[feature_name][1]
-        return minx, maxx
-
-    def split_data(self, data):
-        train_df, test_df = train_test_split(
-            data, test_size=self.test_size, random_state=self.test_split_random_state)
-        return train_df, test_df
-
-    def get_mads(self, normalized=False):
-        """Computes Median Absolute Deviation of features."""
-        mads = {}
-        if normalized is False:
-            for feature in self.continuous_feature_names:
-                mads[feature] = np.median(
-                    abs(self.train_df[feature].values - np.median(self.train_df[feature].values)))
-        else:
-            normalized_train_df = self.normalize_data(self.train_df)
-            for feature in self.continuous_feature_names:
-                mads[feature] = np.median(
-                    abs(normalized_train_df[feature].values - np.median(normalized_train_df[feature].values)))
-        return mads
-
-    def get_valid_mads(self, normalized=False, display_warnings=False, return_mads=True):
-        """Computes Median Absolute Deviation of features. If they are <=0, returns a practical value instead"""
-        mads = self.get_mads(normalized=normalized)
-        for feature in mads:
-            if mads[feature] <= 0:
-                mads[feature] = 1.0
-                if display_warnings:
-                    logging.warning(" MAD for feature %s is 0, so replacing it with 1.0 to avoid error.", feature)
-
-        if return_mads:
-            return mads
-
-    def get_quantiles_from_training_data(self, quantile=0.05, normalized=False):
-        """Computes required quantile of Absolute Deviations of features."""
-
-        quantiles = {}
-        if normalized is False:
-            for feature in self.continuous_feature_names:
-                quantiles[feature] = np.quantile(
-                    abs(list(set(self.train_df[feature].tolist())) - np.median(
-                        list(set(self.train_df[feature].tolist())))), quantile)
-        else:
-            normalized_train_df = self.normalize_data(self.train_df)
-            for feature in self.continuous_feature_names:
-                quantiles[feature] = np.quantile(
-                    abs(list(set(normalized_train_df[feature].tolist())) - np.median(
-                        list(set(normalized_train_df[feature].tolist())))), quantile)
-        return quantiles
-
-    def get_data_params(self):
-        """Gets all data related params for DiCE."""
-
-        minx, maxx = self.get_minx_maxx(normalized=True)
-
-        # get the column indexes of categorical features after one-hot-encoding
-        self.encoded_categorical_feature_indexes = self.get_encoded_categorical_feature_indexes()
-
-        return minx, maxx, self.encoded_categorical_feature_indexes
-
-    def get_encoded_categorical_feature_indexes(self):
-        """Gets the column indexes categorical features after one-hot-encoding."""
-        cols = []
-        for col_parent in self.categorical_feature_names:
-            temp = [self.encoded_feature_names.index(
-                col) for col in self.encoded_feature_names if col.startswith(col_parent) and
-                                                              col not in self.continuous_feature_names]
-            cols.append(temp)
-        return cols
-
-    def get_indexes_of_features_to_vary(self, features_to_vary='all'):
-        """Gets indexes from feature names of one-hot-encoded data."""
-        if features_to_vary == "all":
-            return [i for i in range(len(self.encoded_feature_names))]
-        else:
-            ixs = []
-            encoded_cats_ixs = self.get_encoded_categorical_feature_indexes()
-            encoded_cats_ixs = [item for sublist in encoded_cats_ixs for item in sublist]
-            for colidx, col in enumerate(self.encoded_feature_names):
-                if colidx in encoded_cats_ixs and col.startswith(tuple(features_to_vary)):
-                    ixs.append(colidx)
-                elif colidx not in encoded_cats_ixs and col in features_to_vary:
-                    ixs.append(colidx)
-            return ixs
-
-    def from_label(self, data):
-        """Transforms label encoded data back to categorical values"""
-        out = data.copy()
-        if isinstance(data, pd.DataFrame) or isinstance(data, dict):
-            for column in self.categorical_feature_names:
-                out[column] = self.labelencoder[column].inverse_transform(out[column].round().astype(int).tolist())
-            return out
-        elif isinstance(data, list):
-            for column in self.categorical_feature_indexes:
-                out[column] = self.labelencoder[self.feature_names[column]].inverse_transform([round(out[column])])[0]
-            return out
-    def from_dummies(self, data, prefix_sep='_'):
-        """Gets the original data from dummy encoded data with k levels."""
-        out = data.copy()
-        for feat in self.categorical_feature_names:
-            # first, derive column names in the one-hot-encoded data from the original data
-            cat_col_values = []
-            for val in list(self.data_df[feat].unique()):
-                cat_col_values.append(feat + prefix_sep + str(val)) # join original feature name and its unique values , ex: education_school
-            match_cols = [c for c in data.columns if c in cat_col_values] # check for the above matching columns in the encoded data
-
-            # then, recreate original data by removing the suffixes - based on the GitHub issue comment: https://github.com/pandas-dev/pandas/issues/8745#issuecomment-417861271
-            cols, labs = [[c.replace(
-                x, "") for c in match_cols] for x in ["", feat + prefix_sep]]
-            out[feat] = pd.Categorical(
-                np.array(labs)[np.argmax(data[cols].values, axis=1)])
-            out.drop(cols, axis=1, inplace=True)
-        return out
-
-    def get_decimal_precisions(self):
-        """"Gets the precision of continuous features in the data."""
-        # if the precision of a continuous feature is not given, we use the maximum precision of the modes to capture the precision of majority of values in the column.
-        precisions = [0] * len(self.feature_names)
-        for ix, col in enumerate(self.continuous_feature_names):
-            if ((self.continuous_features_precision is not None) and (col in self.continuous_features_precision)):
-                precisions[ix] = self.continuous_features_precision[col]
-            elif ((self.data_df[col].dtype == np.float32) or (self.data_df[col].dtype == np.float64)):
-                modes = self.data_df[col].mode()
-                maxp = len(str(modes[0]).split('.')[1])  # maxp stores the maximum precision of the modes
-                for mx in range(len(modes)):
-                    prec = len(str(modes[mx]).split('.')[1])
-                    if prec > maxp:
-                        maxp = prec
-                precisions[ix] = maxp
-        return precisions
-
-    def get_decoded_data(self, data, encoding='one-hot'):
-        """Gets the original data from encoded data."""
-        if len(data) == 0:
-            return data
-        if isinstance(data, np.ndarray):
-            index = [i for i in range(0, len(data))]
-            if encoding == 'one-hot':
-                data = pd.DataFrame(data=data, index=index,
-                                    columns=self.encoded_feature_names)
-                return self.from_dummies(data)
-
-            elif encoding == 'label':
-                data = pd.DataFrame(data=data, index=index,
-                                    columns=self.feature_names)
-                return data
-
-    def prepare_df_for_encoding(self):
-        """Facilitates prepare_query_instance() function."""
-        levels = []
-        colnames = self.categorical_feature_names
-        for cat_feature in colnames:
-            levels.append(self.data_df[cat_feature].cat.categories.tolist())
-
-        if len(colnames) > 0:
-            df = pd.DataFrame({colnames[0]: levels[0]})
-        else:
-            df = pd.DataFrame()
-
-        for col in range(1, len(colnames)):
-            temp_df = pd.DataFrame({colnames[col]: levels[col]})
-            df = pd.concat([df, temp_df], axis=1, sort=False)
-
-        colnames = self.continuous_feature_names
-        for col in range(0, len(colnames)):
-            temp_df = pd.DataFrame({colnames[col]: []})
-            df = pd.concat([df, temp_df], axis=1, sort=False)
-
-        return df
-
-    def prepare_query_instance(self, query_instance, encoding='one-hot'):
-        """Prepares user defined test input(s) for DiCE."""
-        if isinstance(query_instance, list):
-            if isinstance(query_instance[0], dict):  # prepare a list of query instances
-                test = pd.DataFrame(query_instance, columns=self.feature_names)
-
-            else:  # prepare a single query instance in list
-                query_instance = {'row1': query_instance}
-                test = pd.DataFrame.from_dict(
-                    query_instance, orient='index', columns=self.feature_names)
-
-        elif isinstance(query_instance, dict):
-            test = pd.DataFrame({k: [v] for k, v in query_instance.items()}, columns=self.feature_names)
-
-        elif isinstance(query_instance, pd.DataFrame):
-            test = query_instance.copy()
-
-        test = test.reset_index(drop=True)
-
-        if encoding == 'label':
-            for column in self.categorical_feature_names:
-                test[column] = self.labelencoder[column].transform(test[column])
-            return self.normalize_data(test)
-
-        elif encoding == 'one-hot':
-            temp = self.prepare_df_for_encoding()
-            temp = temp.append(test, ignore_index=True, sort=False)
-            temp = self.one_hot_encode_data(temp)
-            temp = self.normalize_data(temp)
-
-            return temp.tail(test.shape[0]).reset_index(drop=True)
-
-    def get_dev_data(self, model_interface, desired_class, filter_threshold=0.5):
-        """Constructs dev data by extracting part of the test data for which finding counterfactuals make sense."""
-
-        # create TensorFLow session if one is not already created
-        if tf.get_default_session() is not None:
-            self.data_sess = tf.get_default_session()
-        else:
-            self.data_sess = tf.InteractiveSession()
-
-        # loading trained model
-        model_interface.load_model()
-
-        # get the permitted range of change for each feature
-        minx, maxx = self.get_minx_maxx(normalized=True)
-
-        # get the transformed data: continuous features are normalized to fall in the range [0,1], and categorical features are one-hot encoded
-        data_df_transformed = self.normalize_data(self.one_hot_encoded_data)
-
-        # split data - nomralization considers only train df and there is no leakage due to transformation before train-test splitting
-        _, test = self.split_data(data_df_transformed)
-        test = test.drop_duplicates(
-            subset=self.encoded_feature_names).reset_index(drop=True)
-
-        # finding target predicted probabilities
-        input_tensor = tf.Variable(minx, dtype=tf.float32)
-        output_tensor = model_interface.get_output(
-            input_tensor)  # model(input_tensor)
-        temp_data = test[self.encoded_feature_names].values.astype(np.float32)
-        dev_preds = [self.data_sess.run(output_tensor, feed_dict={
-            input_tensor: np.array([dt])}) for dt in temp_data]
-        dev_preds = [dev_preds[i][0][0] for i in range(len(dev_preds))]
-
-        # filtering examples which have predicted value >/< threshold
-        dev_data = test[self.encoded_feature_names]
-        if desired_class == 0:
-            idxs = [i for i in range(len(dev_preds))
-                    if dev_preds[i] > filter_threshold]
-        else:
-            idxs = [i for i in range(len(dev_preds))
-                    if dev_preds[i] < filter_threshold]
-        dev_data = dev_data.iloc[idxs]
-        dev_preds = [dev_preds[i] for i in idxs]
-
-        # convert from one-hot encoded vals to user interpretable fromat
-        dev_data = self.from_dummies(dev_data)
-        dev_data = self.de_normalize_data(dev_data)
->>>>>>> e8ea7940
         return dev_data[self.feature_names], dev_preds  # values.tolist()